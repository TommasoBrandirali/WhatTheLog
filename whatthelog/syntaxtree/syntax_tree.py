# -*- coding: utf-8 -*-
"""
Created on Tuesday 04/20/2021
Author: Tommaso Brandirali
Email: tommaso.brandirali@gmail.com
"""

#****************************************************************************************************
# Imports
#****************************************************************************************************

#++++++++++++++++++++++++++++++++++++++++++++++++++++++++++++
# External
#++++++++++++++++++++++++++++++++++++++++++++++++++++++++++++

from __future__ import annotations
from dataclasses import dataclass, field
from typing import List, Union
import re

#++++++++++++++++++++++++++++++++++++++++++++++++++++++++++++
# Internal
#++++++++++++++++++++++++++++++++++++++++++++++++++++++++++++

from whatthelog.auto_printer import AutoPrinter

#****************************************************************************************************
# Syntax Tree
#****************************************************************************************************

@dataclass
class SyntaxTree(AutoPrinter):
    """
    A data class representing the syntax tree for a system.
    Instances of this class should be created using the
    """

    name: str
    prefix: str
    isRegex: bool
    __children: List[SyntaxTree] = field(default_factory=lambda: [])

    def __post_init__(self):
        try:
            prefix = re.escape(self.prefix) if not self.isRegex else self.prefix
            self.__pattern = re.compile(prefix)
        except re.error:
            self.print(f"ERROR: Invalid pattern given for Node '{self.name}'")
            raise ValueError

    #================================================================================
    # Class Methods
    #================================================================================

    def get_children(self):
        """
        Syntax tree children getter.
        """
        return self.__children

    def get_pattern(self):
        """
        Syntax tree pattern getter.
        """
        return self.__pattern

    def insert(self, child: SyntaxTree) -> None:
        """
        Add new child to tree.
        """

        self.__children.append(child)

    def search(self, input: str) -> Union[SyntaxTree, None]:
        """
        Recursively search the prefix tree for Nodes matching the
        :param input: the string to match
        :return: the prefix tree node representing the best match, or None if no match found
        """

<<<<<<< HEAD
        # Prefix match found at the beginning of the string
        position = re.search(self.pattern, input)
        if position and position.start() == 0:
=======
        stem = re.sub(self.__pattern, '', input, 1)
>>>>>>> 69fc4c95

            stem = re.sub(self.pattern, '', input, 1)

            if len(self.__children) == 0:
                return self

            for child in self.__children:

                result = child.search(stem)

                # Child match found
                if result:
                    return result

        return None<|MERGE_RESOLUTION|>--- conflicted
+++ resolved
@@ -78,15 +78,11 @@
         :return: the prefix tree node representing the best match, or None if no match found
         """
 
-<<<<<<< HEAD
         # Prefix match found at the beginning of the string
-        position = re.search(self.pattern, input)
+        position = re.search(self.__pattern, input)
         if position and position.start() == 0:
-=======
-        stem = re.sub(self.__pattern, '', input, 1)
->>>>>>> 69fc4c95
 
-            stem = re.sub(self.pattern, '', input, 1)
+            stem = re.sub(self.__pattern, '', input, 1)
 
             if len(self.__children) == 0:
                 return self
