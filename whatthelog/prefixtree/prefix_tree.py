#****************************************************************************************************
# Imports
#****************************************************************************************************

#++++++++++++++++++++++++++++++++++++++++++++++++++++++++++++
# External
#++++++++++++++++++++++++++++++++++++++++++++++++++++++++++++

from __future__ import annotations
from typing import List, Union

#++++++++++++++++++++++++++++++++++++++++++++++++++++++++++++
# Internal
#++++++++++++++++++++++++++++++++++++++++++++++++++++++++++++

from whatthelog.prefixtree.edge_properties import EdgeProperties
from whatthelog.prefixtree.graph import Graph
from whatthelog.prefixtree.state import State
from whatthelog.exceptions import InvalidTreeException


#****************************************************************************************************
# Prefix Tree
#****************************************************************************************************

class PrefixTree(Graph):
    """
    Prefix tree implemented using an adjacency map-based graph.
    """

    __slots__ = ['__root']

    def __init__(self, root: State):
        super().__init__()
        self.__root = root
        self.add_state(root)

    def get_root(self) -> State:
        """
        Root getter.

        :return: the root of the tree
        """
        return self.__root

    def get_children(self, state: State) -> List[State]:
        """
        Method to get children of a state.

        :param state: State to get children of
        :return: List of children. If empty this state is a leaf.
        """
        return self.get_outgoing_states(state)

    def add_child(self, state: State, parent: State, props: EdgeProperties = EdgeProperties([])):
        """
        Method to add a child in the tree.
        Requires that the parent be in the current tree.

        :param state: State to add
        :param parent: Parent of state to link with
        :param props: the edge properties object
        """

        assert parent in self, "Parent is not in the tree!"

        self.add_state(state)
        self.add_edge(parent, state, props)

    def add_branch(self, state: State, tree: PrefixTree, parent: State):
        """
        Appends a branch from the input tree starting at the given state
        to the current tree under the given parent.
        Requires that the parent be in the current tree,
        and that the branch must not contain nodes already in the current tree.
        :param state: the root of the branch to add
        :param tree: the tree where the branch originates from
        :param parent: the node in the current tree to append the branch to
        """

        assert parent in self, "Parent is not in the tree!"

        queue = [(state, parent)]
        while queue:

            current, parent = queue.pop(0)
            assert current not in self, "Branch state is already in current tree!"

            self.add_child(current, parent)

            for child in tree.get_children(current):
                queue.append((child, current))

    def get_parent(self, state: State) -> Union[State, None]:
        """
        Method to get the parent of a state.
        WARNING: This method is O(n) were n is the number of edges in the tree!

        :param state: State to get parent of
        :return: Parent of state. If None state is the root.
        """

<<<<<<< HEAD
        parents = self.matrix.get_parents(self.state_indices_by_hash[hash(state)])
=======
        assert state in self
        parents = self.edges.get_parents(self.state_indices_by_hash[hash(state)])
>>>>>>> 73d75c4e
        assert len(parents) <= 1, "Edge has more than one parent!"

        if parents is None or len(parents) == 0:
            return None
        else:
            return self.states[parents[0]]

    def merge(self, other: PrefixTree):
        """
        Merges another tree into the current one.
        The tree's children are appended to this one's, the tree's parent is discarded.
        Requires the input tree to have the same root as this one.
        Assumes the tree is coherent: there are no duplicated children in any node.

        :param other: the tree to be merged into this one.
        """

        if not self.__root.is_equivalent(other.get_root()):
            raise InvalidTreeException("Merge failed: source tree does not have same root as destination tree!")

        stack = [(self.__root, other.get_root())]
        while True:

            this_state, that_state = stack.pop()

            for that_child in other.get_children(that_state):
                conflict = False
                for this_child in self.get_children(this_state):
                    if that_child.is_equivalent(this_child):
                        stack.append((this_child, that_child))
                        conflict = True

                if not conflict:
                    self.add_branch(that_child, other, this_state)

            if not stack:
                break


#****************************************************************************************************
# Prefix Tree Iterator
#****************************************************************************************************

class TreeIterator:
    """
    Iterator class for the tree.
    Return states in a Breadth-First Search.
    """

    def __init__(self, tree: PrefixTree):
        self.tree = tree
        self.queue = [tree.get_root()]

    def __next__(self):

        if not self.queue:
            raise StopIteration

        current = self.queue.pop(0)
        for child in self.tree.get_children(current):
            self.queue.append(child)

        return current<|MERGE_RESOLUTION|>--- conflicted
+++ resolved
@@ -100,12 +100,8 @@
         :return: Parent of state. If None state is the root.
         """
 
-<<<<<<< HEAD
-        parents = self.matrix.get_parents(self.state_indices_by_hash[hash(state)])
-=======
         assert state in self
         parents = self.edges.get_parents(self.state_indices_by_hash[hash(state)])
->>>>>>> 73d75c4e
         assert len(parents) <= 1, "Edge has more than one parent!"
 
         if parents is None or len(parents) == 0:
