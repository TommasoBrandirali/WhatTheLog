# VSCode
.vscode/*
!.vscode/settings.json
!.vscode/tasks.json
!.vscode/launch.json
!.vscode/extensions.json
*.code-workspace
# Local History for Visual Studio Code
.history/

# IntelliJ
/.idea
*.iml

# Mac/OSX
.DS_Store

# Byte-compiled / optimized / DLL files
__pycache__/
*.py[cod]
*$py.class

# Environments
.env
.venv
env/
venv/
ENV/
env.bak/
venv.bak/

# Unit tests / coverage reports
htmlcov/
.tox/
.nox/
.coverage
.coverage.*
.cache
nosetests.xml
coverage.xml
*.cover
*.py,cover
.hypothesis/
.pytest_cache/
cover/

# Distribution / packaging
.Python
out/
build/
develop-eggs/
dist/
downloads/
eggs/
.eggs/
lib/
lib64/
parts/
sdist/
var/
wheels/
share/python-wheels/
*.egg-info/
.installed.cfg
*.egg
MANIFEST

# Log files
*.log
!tests/resources/testlogs/xx*

# Resources
resources/traces*
resources/prefixtree.png

# Temporary Files
<<<<<<< HEAD
temp/
=======
temp/
*.backup
>>>>>>> 73d75c4e
<|MERGE_RESOLUTION|>--- conflicted
+++ resolved
@@ -74,9 +74,5 @@
 resources/prefixtree.png
 
 # Temporary Files
-<<<<<<< HEAD
 temp/
-=======
-temp/
-*.backup
->>>>>>> 73d75c4e
+*.backup